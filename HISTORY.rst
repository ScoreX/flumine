--- conflicted
+++ resolved
@@ -3,16 +3,11 @@
 Release History
 ---------------
 
-<<<<<<< HEAD
-2.0.0b0 (2022-**-**)
-=======
-1.22.2 (2022-03-24)
->>>>>>> 5002c5b3
-+++++++++++++++++++
-
-**Improvements**
-
-<<<<<<< HEAD
+2.0.0b1 (2022-**-**)
++++++++++++++++++++
+
+**Improvements**
+
 - #193 multi clients integrated
 - backtest -> simulated rename (*breaking change)
 - #566 BetConnect client added
@@ -25,7 +20,12 @@
 
 - betconnect==0.0.7 requirement added
 - python 3.6 removed
-=======
+
+1.22.2 (2022-03-24)
++++++++++++++++++++
+
+**Improvements**
+
 - logo / readme update
 - single strategy example added
 
@@ -39,7 +39,6 @@
 **Libraries**
 
 - betfairlightweight upgraded to 2.16.2
->>>>>>> 5002c5b3
 
 1.22.0 (2022-02-28)
 +++++++++++++++++++
