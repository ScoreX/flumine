--- conflicted
+++ resolved
@@ -43,13 +43,8 @@
         self._loaded_markets = []  # list of marketIds
         self._queue = queue.Queue()
 
-<<<<<<< HEAD
-    def add(self) -> None:
+    def add(self, flumine) -> None:
         logger.info("Adding strategy %s with id %s", self.name, self.recorder_id)
-=======
-    def add(self, flumine) -> None:
-        logger.info("Adding strategy %s with id %s" % (self.name, self.recorder_id))
->>>>>>> 8cc04daf
         # check local dir
         if not os.path.isdir(self.local_dir):
             raise OSError("File dir %s does not exist" % self.local_dir)
