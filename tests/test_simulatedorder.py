--- conflicted
+++ resolved
@@ -388,7 +388,6 @@
         self.assertEqual(self.simulated.matched, [])
 
     @mock.patch("flumine.simulation.simulatedorder.SimulatedOrder._get_runner")
-<<<<<<< HEAD
     def test_place_limit_lay_fill_or_kill_no_price(self, mock__get_runner):
         self.mock_order.order_type.price = 1000
         mock_client = mock.Mock(best_price_execution=True)
@@ -409,9 +408,6 @@
 
     @mock.patch("flumine.simulation.simulatedorder.SimulatedOrder._get_runner")
     def test_place_limit_lay_fill_or_kill_min_fill_size(self, mock__get_runner):
-=======
-    def test_place_limit_lay_fill_or_kill_min_fill_size_matched(self, mock__get_runner):
->>>>>>> 6be9a0c8
         mock_client = mock.Mock(best_price_execution=True)
         mock_order_package = mock.Mock(client=mock_client, market_version=None)
         self.simulated.order.side = "LAY"
