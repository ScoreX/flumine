import unittest
from unittest import mock

from flumine.baseflumine import (
    BaseFlumine,
    FlumineException,
    MaxTransactionCount,
    SimulatedMiddleware,
)
from flumine.clients import ExchangeType
from flumine.exceptions import ClientError


class BaseFlumineTest(unittest.TestCase):
    def setUp(self):
        self.mock_client = mock.Mock(EXCHANGE=ExchangeType.BETFAIR, paper_trade=False)
        self.base_flumine = BaseFlumine(self.mock_client)

    def test_init(self):
        self.assertFalse(self.base_flumine.SIMULATED)
        self.assertFalse(self.base_flumine._running)
        self.assertEqual(self.base_flumine._market_middleware, [])
        self.assertEqual(self.base_flumine._logging_controls, [])
        self.assertEqual(len(self.base_flumine.trading_controls), 3)
        self.assertEqual(self.base_flumine._workers, [])

    @mock.patch("flumine.baseflumine.SimulatedMiddleware")
    @mock.patch("flumine.baseflumine.BaseFlumine.add_market_middleware")
    def test_init_simulated(self, mock_add_market_middleware, mock_SimulatedMiddleware):
        BaseFlumine.SIMULATED = True
        mock_client = mock.Mock(EXCHANGE=ExchangeType.SIMULATED, paper_trade=False)
        BaseFlumine(mock_client)
        mock_add_market_middleware.assert_called_with(mock_SimulatedMiddleware())
        BaseFlumine.SIMULATED = False

    @mock.patch("flumine.baseflumine.SimulatedMiddleware")
    @mock.patch("flumine.baseflumine.BaseFlumine.add_market_middleware")
    def test_init_paper_trade(
        self, mock_add_market_middleware, mock_SimulatedMiddleware
    ):
        mock_client = mock.Mock(EXCHANGE=ExchangeType.BETFAIR, paper_trade=True)
        BaseFlumine(mock_client)
        mock_add_market_middleware.assert_called_with(mock_SimulatedMiddleware())

    def test_run(self):
        with self.assertRaises(NotImplementedError):
            self.base_flumine.run()

    @mock.patch("flumine.baseflumine.BaseFlumine.add_market_middleware")
    @mock.patch("flumine.baseflumine.BaseFlumine.add_client_control")
    def test_add_client(self, mock_add_client_control, mock_add_market_middleware):
        mock_clients = mock.Mock()
        self.base_flumine.clients = mock_clients
        mock_streams = mock.Mock()
        self.base_flumine.streams = mock_streams
        mock_client = mock.Mock()
        self.base_flumine.add_client(mock_client)
        mock_clients.add_client.assert_called_with(mock_client)
        mock_streams.add_client.assert_called_with(mock_client)
        mock_client.add_execution.assert_called_with(self.base_flumine)
        mock_add_market_middleware.assert_called()
        mock_add_client_control.assert_called_with(mock_client, MaxTransactionCount)

    @mock.patch("flumine.baseflumine.BaseFlumine.add_market_middleware")
    @mock.patch("flumine.baseflumine.BaseFlumine.add_client_control")
    def test_add_client_with_middleware(
        self, mock_add_client_control, mock_add_market_middleware
    ):
        self.base_flumine._market_middleware.append(SimulatedMiddleware())
        mock_clients = mock.Mock()
        self.base_flumine.clients = mock_clients
        mock_streams = mock.Mock()
        self.base_flumine.streams = mock_streams
        mock_client = mock.Mock()
        self.base_flumine.add_client(mock_client)
        mock_clients.add_client.assert_called_with(mock_client)
        mock_streams.add_client.assert_called_with(mock_client)
        mock_client.add_execution.assert_called_with(self.base_flumine)
        mock_add_market_middleware.assert_not_called()
        mock_add_client_control.assert_called_with(mock_client, MaxTransactionCount)

    @mock.patch("flumine.baseflumine.events")
    @mock.patch("flumine.baseflumine.BaseFlumine.log_control")
    def test_add_strategy(self, mock_log_control, mock_events):
<<<<<<< HEAD
        mock_streams = mock.Mock()
        self.base_flumine.streams = mock_streams
        mock_strategies = mock.Mock()
        self.base_flumine.strategies = mock_strategies
        mock_strategy = mock.Mock(market_filter={})
        self.base_flumine.add_strategy(mock_strategy)
        mock_streams.assert_called_with(mock_strategy)
        mock_strategies.assert_called_with(mock_strategy, self.base_flumine.clients)
=======
        mock_strategy = mock.Mock(market_filter={}, sports_data_filter=[])
        mock_client = mock.Mock()
        self.base_flumine.add_strategy(mock_strategy, mock_client)
        self.assertEqual(len(self.base_flumine.strategies), 1)
        self.assertEqual(len(self.base_flumine.streams), 1)
>>>>>>> 0f12a0f9
        mock_log_control.assert_called_with(mock_events.StrategyEvent(mock_strategy))

    def test_add_worker(self):
        mock_worker = mock.Mock()
        self.base_flumine.add_worker(mock_worker)
        self.assertEqual(len(self.base_flumine._workers), 1)

    def test_add_client_control(self):
        self.mock_client.trading_controls = []
        mock_control = mock.Mock()
        self.base_flumine.add_client_control(self.mock_client, mock_control)
        self.assertEqual(
            self.mock_client.trading_controls,
            [mock_control(self.base_flumine, self.mock_client)],
        )

    def test_add_trading_control(self):
        mock_control = mock.Mock()
        self.base_flumine.add_trading_control(mock_control)
        self.assertEqual(len(self.base_flumine.trading_controls), 4)

    def test_add_market_middleware(self):
        mock_middleware = mock.Mock()
        self.base_flumine.add_market_middleware(mock_middleware)
        self.assertEqual(len(self.base_flumine._market_middleware), 1)

    def test_add_logging_control(self):
        mock_control = mock.Mock()
        self.base_flumine.add_logging_control(mock_control)
        self.assertEqual(len(self.base_flumine._logging_controls), 1)

    def test_log_control(self):
        mock_control = mock.Mock()
        self.base_flumine._logging_controls.append(mock_control)
        mock_event = mock.Mock()
        self.base_flumine.log_control(mock_event)
        mock_control.logging_queue.put.assert_called_with(mock_event)

    def test__add_default_workers(self):
        self.base_flumine._add_default_workers()
        self.assertEqual(len(self.base_flumine._workers), 0)

    def test__process_market_books(self):
        mock_event = mock.Mock()
        mock_market_book = mock.Mock(publish_time_epoch=123)
        mock_market_book.runners = []
        mock_event.event = [mock_market_book]
        self.base_flumine._process_market_books(mock_event)

    @mock.patch("flumine.baseflumine.utils.call_strategy_error_handling")
    def test__process_sports_data(self, mock_call_strategy_error_handling):
        mock_market = mock.Mock()
        self.base_flumine.markets._markets = {"1.1": mock_market}
        mock_strategy_one = mock.Mock(stream_ids=[123])
        mock_strategy_two = mock.Mock(stream_ids=[])
        self.base_flumine.strategies = [
            mock_strategy_one,
            mock_strategy_two,
        ]
        mock_sports_data = mock.Mock(streaming_unique_id=123, market_id="1.1")
        mock_event = mock.Mock(event=[mock_sports_data])
        self.base_flumine._process_sports_data(mock_event)
        mock_call_strategy_error_handling.assert_has_calls(
            [
                mock.call(
                    mock_strategy_one.process_sports_data,
                    mock_market,
                    mock_sports_data,
                )
            ]
        )

    def test_process_order_package(self):
        mock_order_package = mock.Mock()
        self.base_flumine.process_order_package(mock_order_package)
        mock_order_package.client.execution.handler.assert_called_with(
            mock_order_package
        )

    @mock.patch("flumine.baseflumine.Market")
    def test__add_market(self, mock_market):
        mock_middleware = mock.Mock()
        self.base_flumine._market_middleware = [mock_middleware]
        mock_market_book = mock.Mock()
        self.assertEqual(
            self.base_flumine._add_market("1.234", mock_market_book), mock_market()
        )
        self.assertEqual(len(self.base_flumine.markets._markets), 1)
        mock_middleware.add_market.assert_called_with(mock_market())

    @mock.patch("flumine.baseflumine.BaseFlumine.info")
    def test__remove_market(self, _):
        mock_strategy = mock.Mock()
        self.base_flumine.strategies = [mock_strategy]
        mock_markets = mock.Mock()
        self.base_flumine.markets = mock_markets
        mock_middleware = mock.Mock()
        self.base_flumine._market_middleware = [mock_middleware]
        mock_market = mock.Mock()
        self.base_flumine._remove_market(mock_market)
        mock_markets.remove_market.assert_called_with(mock_market.market_id)
        mock_middleware.remove_market.assert_called_with(mock_market)
        mock_strategy.remove_market.assert_called_with(mock_market.market_id)

    @mock.patch("flumine.baseflumine.BaseFlumine._add_market")
    def test__process_raw_data(self, mock__add_market):
        mock_event = mock.Mock()
        mock_event.event = (12, "AAA", 12345, [{"id": "1.23"}])
        self.base_flumine._process_raw_data(mock_event)
        mock__add_market.assert_called_with("1.23", None)

    @mock.patch("flumine.baseflumine.events")
    @mock.patch("flumine.baseflumine.BaseFlumine._add_market")
    def test__process_raw_data_closed(self, mock__add_market, mock_events):
        mock_queue = mock.Mock()
        self.base_flumine.handler_queue = mock_queue
        mock_event = mock.Mock()
        mock_event.event = (
            12,
            "AAA",
            12345,
            [{"id": "1.23", "marketDefinition": {"status": "CLOSED"}}],
        )
        self.base_flumine._process_raw_data(mock_event)
        mock__add_market.assert_called_with("1.23", None)
        mock_queue.put.assert_called_with(mock_events.CloseMarketEvent())
        self.assertEqual(mock_event.event[3][0]["_stream_id"], mock_event.event[0])

    @mock.patch("flumine.baseflumine.BaseFlumine._add_market")
    def test__process_raw_data_no_id(self, mock__add_market):
        mock_event = mock.Mock()
        mock_event.event = (12, "AAA", 12345, [{"mid": "1.23"}])
        self.base_flumine._process_raw_data(mock_event)
        mock__add_market.assert_not_called()

    @mock.patch("flumine.baseflumine.events")
    @mock.patch("flumine.baseflumine.BaseFlumine.log_control")
    def test__process_market_catalogues(self, mock_log_control, mock_events):
        mock_market = mock.Mock()
        mock_market.market_catalogue = None
        mock_markets = mock.Mock()
        mock_markets.markets = {"1.23": mock_market}
        self.base_flumine.markets = mock_markets
        mock_market_catalogue = mock.Mock()
        mock_market_catalogue.market_id = "1.23"
        mock_event = mock.Mock()
        mock_event.event = [mock_market_catalogue]
        self.base_flumine._process_market_catalogues(mock_event)
        self.assertEqual(mock_market.market_catalogue, mock_market_catalogue)
        mock_log_control.assert_called_with(mock_events.MarketEvent(mock_market))
        self.assertFalse(mock_market.update_market_catalogue)

    def test__process_current_orders(self):
        mock_event = mock.Mock()
        mock_current_orders = mock.Mock()
        mock_current_orders.orders = []
        mock_event.event = [mock_current_orders]
        self.base_flumine._process_current_orders(mock_event)

    def test__process_custom_event(self):
        mock_market = mock.Mock()
        self.base_flumine.markets = [mock_market]
        mock_event = mock.Mock()
        self.base_flumine._process_custom_event(mock_event)
        mock_event.callback.assert_called_with(self.base_flumine, mock_event)

    def test__process_custom_event_flu_error(self):
        mock_market = mock.Mock()
        self.base_flumine.markets = [mock_market]
        mock_event = mock.Mock()
        mock_event.callback.side_effect = FlumineException()
        self.base_flumine._process_custom_event(mock_event)
        mock_event.callback.assert_called_with(self.base_flumine, mock_event)

    def test__process_custom_event_error(self):
        mock_market = mock.Mock()
        self.base_flumine.markets = [mock_market]
        mock_event = mock.Mock()
        mock_event.callback.side_effect = ValueError()
        self.base_flumine._process_custom_event(mock_event)
        mock_event.callback.assert_called_with(self.base_flumine, mock_event)

    @mock.patch("flumine.baseflumine.config")
    def test__process_custom_event_error_raise(self, mock_config):
        mock_config.raise_errors = True
        mock_market = mock.Mock()
        self.base_flumine.markets = [mock_market]
        mock_event = mock.Mock()
        mock_event.callback.side_effect = ValueError()
        with self.assertRaises(ValueError):
            self.base_flumine._process_custom_event(mock_event)

    @mock.patch("flumine.baseflumine.BaseFlumine.info")
    @mock.patch("flumine.baseflumine.BaseFlumine.log_control")
    def test__process_close_market(self, mock_log_control, mock_info):
        mock_strategy = mock.Mock()
        mock_strategy.stream_ids = [1, 2, 3]
        self.base_flumine.strategies = [mock_strategy]
        mock_market = mock.Mock(closed=False, elapsed_seconds_closed=None)
        self.base_flumine.markets._markets = {"1.23": mock_market}
        mock_event = mock.Mock()
        mock_market_book = mock.Mock(market_id="1.23", streaming_unique_id=2)
        mock_event.event = mock_market_book
        self.base_flumine._process_close_market(mock_event)
        mock_market.close_market.assert_called_with()
        mock_market.blotter.process_closed_market.assert_called_with(mock_market_book)
        mock_strategy.process_closed_market.assert_called_with(
            mock_market, mock_market_book
        )
        mock_log_control.assert_called_with(mock_event)
        mock_market.assert_called_with(mock_market_book)

    @mock.patch("flumine.baseflumine.BaseFlumine.info")
    @mock.patch("flumine.baseflumine.BaseFlumine.log_control")
    def test__process_close_market_datum(self, mock_log_control, mock_info):
        mock_strategy = mock.Mock()
        mock_strategy.stream_ids = [1, 2, 3]
        self.base_flumine.strategies = [mock_strategy]
        mock_market = mock.Mock(closed=False, elapsed_seconds_closed=None)
        self.base_flumine.markets._markets = {"1.23": mock_market}
        mock_event = mock.Mock()
        mock_market_book = {"id": "1.23", "_stream_id": 2}
        mock_event.event = mock_market_book
        self.base_flumine._process_close_market(mock_event)
        mock_market.close_market.assert_called_with()
        mock_market.blotter.process_closed_market.assert_not_called()
        mock_strategy.process_closed_market.assert_called_with(
            mock_market, mock_market_book
        )
        mock_log_control.assert_called_with(mock_event)
        mock_market.assert_not_called()

    @mock.patch("flumine.baseflumine.BaseFlumine.info")
    def test__process_close_market_no_market(self, mock_info):
        mock_market = mock.Mock(closed=False, elapsed_seconds_closed=None)
        mock_market.market_book.streaming_unique_id = 2
        self.base_flumine.markets._markets = {"1.23": mock_market}
        mock_event = mock.Mock()
        mock_market_book = mock.Mock(market_id="1.45")
        mock_event.event = mock_market_book
        self.base_flumine._process_close_market(mock_event)
        mock_market.close_market.assert_not_called()

    @mock.patch("flumine.baseflumine.BaseFlumine.info")
    @mock.patch("flumine.baseflumine.BaseFlumine.log_control")
    def test__process_close_market_closed(self, mock_log_control, mock_info):
        mock_strategy = mock.Mock()
        mock_strategy.stream_ids = [1, 2, 3]
        self.base_flumine.strategies = [mock_strategy]
        mock_market = mock.Mock(closed=False, elapsed_seconds_closed=None)
        mock_market.market_book.streaming_unique_id = 2
        self.base_flumine.markets._markets = {
            "1.23": mock_market,
            "4.56": mock.Mock(market_id="4.56", closed=True, elapsed_seconds_closed=25),
            "7.89": mock.Mock(
                market_id="7.89", closed=True, elapsed_seconds_closed=3601
            ),
            "1.01": mock.Mock(
                market_id="1.01", closed=False, elapsed_seconds_closed=3601
            ),
        }
        mock_event = mock.Mock()
        mock_market_book = mock.Mock(market_id="1.23")
        mock_event.event = mock_market_book
        self.base_flumine._process_close_market(mock_event)

        self.assertEqual(len(self.base_flumine.markets._markets), 3)

    @mock.patch("flumine.baseflumine.BaseFlumine._process_cleared_markets")
    @mock.patch("flumine.baseflumine.events")
    @mock.patch("flumine.baseflumine.BaseFlumine._process_cleared_orders")
    @mock.patch("flumine.baseflumine.BaseFlumine.info")
    @mock.patch("flumine.baseflumine.BaseFlumine.log_control")
    def test__process_close_market_closed_paper(
        self,
        mock_log_control,
        mock_info,
        mock__process_cleared_orders,
        mock_events,
        mock__process_cleared_markets,
    ):
        self.mock_client.paper_trade = True
        mock_strategy = mock.Mock()
        mock_strategy.stream_ids = [1, 2, 3]
        self.base_flumine.strategies = [mock_strategy]
        mock_market = mock.Mock(closed=False, elapsed_seconds_closed=None)
        mock_market.market_book.streaming_unique_id = 2
        mock_market.cleared.return_value = {}
        self.base_flumine.markets._markets = {
            "1.23": mock_market,
            "4.56": mock.Mock(market_id="4.56", closed=True, elapsed_seconds_closed=25),
            "7.89": mock.Mock(
                market_id="7.89", closed=True, elapsed_seconds_closed=3601
            ),
            "1.01": mock.Mock(
                market_id="1.01", closed=False, elapsed_seconds_closed=3601
            ),
        }
        mock_event = mock.Mock()
        mock_market_book = mock.Mock(market_id="1.23")
        mock_event.event = mock_market_book
        self.base_flumine._process_close_market(mock_event)
        self.assertEqual(len(self.base_flumine.markets._markets), 4)
        mock__process_cleared_orders.assert_called_with(
            mock_events.ClearedOrdersEvent()
        )
        mock_market.cleared.assert_called_with(self.mock_client)
        mock__process_cleared_markets.assert_called_with(
            mock_events.ClearedMarketsEvent()
        )

    @mock.patch("flumine.baseflumine.events")
    @mock.patch("flumine.baseflumine.BaseFlumine.log_control")
    @mock.patch("flumine.baseflumine.BaseFlumine.info")
    def test__process_cleared_orders(self, mock_info, mock_log_control, mock_events):
        mock_market = mock.Mock()
        mock_market.blotter.process_cleared_orders.return_value = []
        mock_markets = mock.Mock()
        mock_markets.markets = {"1.23": mock_market}
        self.base_flumine.markets = mock_markets
        mock_event = mock.Mock()
        mock_event.event.market_id = "1.23"
        mock_event.event.orders = []
        self.base_flumine._process_cleared_orders(mock_event)
        mock_market.blotter.process_cleared_orders.assert_called_with(mock_event.event)
        mock_log_control.assert_called_with(mock_events.ClearedOrdersMetaEvent())

    @mock.patch("flumine.baseflumine.BaseFlumine.info")
    def test__process_cleared_orders_no_market(self, mock_info):
        mock_market = mock.Mock()
        mock_markets = mock.Mock()
        mock_markets.markets = {"1.23": mock_market}
        self.base_flumine.markets = mock_markets
        mock_event = mock.Mock()
        mock_event.event.market_id = "1.24"
        mock_event.event.orders = []
        self.base_flumine._process_cleared_orders(mock_event)
        mock_market.blotter.process_cleared_orders.assert_not_called()

    @mock.patch("flumine.baseflumine.BaseFlumine.log_control")
    def test__process_cleared_markets(self, mock_log_control):
        mock_event = mock.Mock()
        mock_event.event.orders = []
        self.base_flumine._process_cleared_markets(mock_event)
        mock_log_control.assert_called_with(mock_event)

    def test__process_end_flumine(self):
        mock_strategies = mock.Mock()
        self.base_flumine.strategies = mock_strategies
        self.base_flumine._process_end_flumine()
        mock_strategies.finish.assert_called_with(self.base_flumine)

    def test_info(self):
        self.assertTrue(self.base_flumine.info)

    def test_enter_no_clients(self):
        self.base_flumine.clients._clients = []
        with self.assertRaises(ClientError):
            with self.base_flumine:
                pass

    @mock.patch("flumine.baseflumine.BaseFlumine._process_end_flumine")
    @mock.patch("flumine.baseflumine.events")
    @mock.patch("flumine.baseflumine.BaseFlumine.log_control")
    def test_enter_exit(self, mock_log_control, mock_events, mock__process_end_flumine):
        control = mock.Mock()
        self.base_flumine._logging_controls = [control]
        self.base_flumine.simulated_execution = mock.Mock()
        self.base_flumine.betfair_execution = mock.Mock()
        with self.base_flumine:
            self.assertTrue(self.base_flumine._running)
            self.mock_client.login.assert_called_with()
            mock_log_control.assert_called_with(mock_events.ConfigEvent(None))

        self.assertFalse(self.base_flumine._running)
        mock__process_end_flumine.assert_called_with()
        self.mock_client.logout.assert_called_with()
        self.base_flumine.simulated_execution.shutdown.assert_called_with()
        self.base_flumine.betfair_execution.shutdown.assert_called_with()
        control.start.assert_called_with()
        mock_log_control.assert_called_with(mock_events.TerminationEvent(None))<|MERGE_RESOLUTION|>--- conflicted
+++ resolved
@@ -82,22 +82,14 @@
     @mock.patch("flumine.baseflumine.events")
     @mock.patch("flumine.baseflumine.BaseFlumine.log_control")
     def test_add_strategy(self, mock_log_control, mock_events):
-<<<<<<< HEAD
         mock_streams = mock.Mock()
         self.base_flumine.streams = mock_streams
         mock_strategies = mock.Mock()
         self.base_flumine.strategies = mock_strategies
-        mock_strategy = mock.Mock(market_filter={})
+        mock_strategy = mock.Mock(market_filter={}, sports_data_filter=[])
         self.base_flumine.add_strategy(mock_strategy)
         mock_streams.assert_called_with(mock_strategy)
         mock_strategies.assert_called_with(mock_strategy, self.base_flumine.clients)
-=======
-        mock_strategy = mock.Mock(market_filter={}, sports_data_filter=[])
-        mock_client = mock.Mock()
-        self.base_flumine.add_strategy(mock_strategy, mock_client)
-        self.assertEqual(len(self.base_flumine.strategies), 1)
-        self.assertEqual(len(self.base_flumine.streams), 1)
->>>>>>> 0f12a0f9
         mock_log_control.assert_called_with(mock_events.StrategyEvent(mock_strategy))
 
     def test_add_worker(self):
