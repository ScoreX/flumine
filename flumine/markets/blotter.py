--- conflicted
+++ resolved
@@ -34,17 +34,9 @@
         self.market_id = market_id
         self._orders = {}  # {Order.id: Order}
         self._live_orders = []  # cached list of live orders
-<<<<<<< HEAD
-=======
         self._strategy_orders = defaultdict(
             list
         )  # cache list per strategy (faster lookup)
-        # pending orders, list of (<Order>, {..})
-        self.pending_place = []
-        self.pending_cancel = []
-        self.pending_update = []
-        self.pending_replace = []
->>>>>>> 0b0bb9d8
 
     def strategy_orders(self, strategy) -> list:
         """Returns all orders related to a strategy."""
