import re
import uuid
import logging
import hashlib
import datetime
import functools
import smart_open
from pathlib import Path
from typing import Optional, Tuple, Callable, Union
from decimal import Decimal, ROUND_HALF_UP
<<<<<<< HEAD
from betfairlightweight.resources import (
    MarketBook,
    MarketCatalogue,
    RunnerBook,
    Race,
    CricketMatch,
)
=======
from betfairlightweight.compat import json
from betfairlightweight.resources.bettingresources import MarketBook, RunnerBook
from betfairlightweight.resources.streamingresources import MarketDefinition

>>>>>>> 9c65ce90

from . import config
from .exceptions import FlumineException

logger = logging.getLogger(__name__)

CUTOFFS = (
    (2, 100),
    (3, 50),
    (4, 20),
    (6, 10),
    (10, 5),
    (20, 2),
    (30, 1),
    (50, 0.5),
    (100, 0.2),
    (1000, 0.1),
)
MIN_PRICE = 1.01
MAX_PRICE = 1000
MARKET_ID_REGEX = re.compile(r"1.\d{9}")
EVENT_ID_REGEX = re.compile(r"\d{8}")
STRATEGY_NAME_HASH_LENGTH = 13


def detect_file_type(file_path: Union[str, tuple]) -> str:
    if isinstance(file_path, tuple):
        file_path = file_path[0]
    path_name = Path(file_path).name
    market_match = bool(MARKET_ID_REGEX.match(path_name))
    event_match = bool(EVENT_ID_REGEX.match(path_name))
    if market_match and not event_match:
        return "MARKET"
    elif not market_match and event_match:
        return "EVENT"
    else:
        return "UNKNOWN"


def create_short_uuid() -> str:
    return str(uuid.uuid4())[:8]


def file_line_count(file_path: str) -> int:
    with smart_open.open(file_path) as f:
        for i, l in enumerate(f):
            pass
    return i + 1


def get_file_md(file_dir: Union[str, tuple]) -> Optional[MarketDefinition]:
    # get value from raw streaming file marketDefinition
    if isinstance(file_dir, tuple):
        file_dir = file_dir[0]
    with smart_open.open(file_dir, "r") as f:
        first_line = f.readline()
        update = json.loads(first_line)
    if "mc" not in update or not isinstance(update["mc"], list) or not update["mc"]:
        return None
    md = update["mc"][0].get("marketDefinition", {})
    return MarketDefinition(**md)


def chunks(l: list, n: int) -> list:
    for i in range(0, len(l), n):
        yield l[i : i + n]


def create_cheap_hash(txt: str, length: int = 15) -> str:
    # This is just a hash for debugging purposes.
    #    It does not need to be unique, just fast and short.
    # https://stackoverflow.com/questions/14023350
    hash_ = hashlib.sha1()
    hash_.update(txt.encode())
    return hash_.hexdigest()[:length]


def as_dec(value):
    return Decimal(str(value))


def arange(start, stop, step):
    while start < stop:
        yield start
        start += step


def make_prices(min_price, cutoffs):
    prices = []
    cursor = as_dec(min_price)
    for cutoff, step in cutoffs:
        prices.extend(arange(as_dec(cursor), as_dec(cutoff), as_dec(1 / step)))
        cursor = cutoff
    prices.append(as_dec(MAX_PRICE))
    return prices


def make_line_prices(min_unit: float, max_unit: float, interval: float) -> list:
    prices = [min_unit]
    price = min_unit
    while True:
        price += interval
        if price > max_unit:
            return prices
        prices.append(price)


PRICES = make_prices(MIN_PRICE, CUTOFFS)
PRICES_FLOAT = [float(price) for price in PRICES]
FINEST_PRICES = make_prices(MIN_PRICE, ((1000, 100),))


def get_nearest_price(price, cutoffs=CUTOFFS):
    if price <= MIN_PRICE:
        return MIN_PRICE
    if price > MAX_PRICE:
        return MAX_PRICE
    price = as_dec(price)
    for cutoff, step in cutoffs:
        if price < cutoff:
            break
    step = as_dec(step)
    return float((price * step).quantize(2, ROUND_HALF_UP) / step)


def get_price(data: list, level: int) -> Optional[float]:
    try:
        return data[level]["price"]
    except KeyError:
        return
    except IndexError:
        return
    except TypeError:
        return


def get_size(data: list, level: int) -> Optional[float]:
    try:
        return data[level]["size"]
    except KeyError:
        return
    except IndexError:
        return
    except TypeError:
        return


def get_sp(runner: RunnerBook) -> Optional[float]:
    if isinstance(runner.sp, list):
        return
    elif runner.sp is None:
        return
    elif runner.sp.actual_sp == "NaN":
        return
    else:
        return runner.sp.actual_sp


@functools.lru_cache(maxsize=2048)
def price_ticks_away(price: float, n_ticks: int) -> float:
    try:
        price_index = PRICES_FLOAT.index(price)
        new_index = price_index + n_ticks
        if new_index < 0:
            return 1.01
        return PRICES_FLOAT[new_index]
    except IndexError:
        return 1000


def calculate_matched_exposure(mb: list, ml: list) -> Tuple:
    """Calculates exposure based on list
    of (price, size)
    returns the tuple (profit_if_win, profit_if_lose)
    """
    if not mb and not ml:
        return 0.0, 0.0
    back_exp, back_profit, lay_exp, lay_profit = 0, 0, 0, 0
    for p, s in mb:
        back_exp += -s
        back_profit += (p - 1) * s
    for p, s in ml:
        lay_exp += (p - 1) * -s
        lay_profit += s
    _win = back_profit + lay_exp
    _lose = lay_profit + back_exp
    return round(_win, 2), round(_lose, 2)


def calculate_unmatched_exposure(ub: list, ul: list) -> Tuple:
    """Calculates worse-case exposure based on list
    of (price, size)
    returns the tuple (profit_if_win, profit_if_lose)

    The worst case profit_if_win arises if all lay bets are matched and the selection wins.
    The worst case profit_if_lose arises if all back bets are matched and the selection loses.

    """
    if not ub and not ul:
        return 0.0, 0.0
    back_exp, lay_exp = 0, 0
    for p, s in ub:
        back_exp += -s
    for p, s in ul:
        lay_exp += (p - 1) * -s
    return round(lay_exp, 2), round(back_exp, 2)


def wap(matched: list) -> Tuple[float, float]:
    if not matched:
        return 0, 0
    a, b = 0, 0
    for _, p, s in matched:
        a += p * s
        b += s
    if b == 0 or a == 0:
        return 0, 0
    else:
        return round(b, 2), round(a / b, 2)


def call_strategy_error_handling(
    func: Callable,
    market,
    update: Union[MarketBook, MarketCatalogue, Race, CricketMatch],
) -> Optional[bool]:
    try:
        return func(market, update)
    except FlumineException as e:
        logger.error(
            "FlumineException %s in %s (%s)",
            e,
            func.__name__,
            market.market_id,
            exc_info=True,
        )
    except Exception as e:
        logger.critical(
            "Unknown error %s in %s (%s)",
            e,
            func.__name__,
            market.market_id,
            exc_info=True,
        )
        if config.raise_errors:
            raise
    return False


def call_middleware_error_handling(middleware, market) -> None:
    try:
        middleware(market)
    except FlumineException as e:
        logger.error(
            "FlumineException %s in %s (%s)",
            e,
            middleware,
            market.market_id,
            exc_info=True,
        )
    except Exception as e:
        logger.critical(
            "Unknown error %s in %s (%s)",
            e,
            middleware,
            market.market_id,
            exc_info=True,
        )
        if config.raise_errors:
            raise


def call_process_orders_error_handling(strategy, market, strategy_orders: list) -> None:
    try:
        strategy.process_orders(market, strategy_orders)
    except FlumineException as e:
        logger.error(
            "FlumineException %s in %s (%s)",
            e,
            strategy,
            market.market_id,
            exc_info=True,
        )
    except Exception as e:
        logger.critical(
            "Unknown error %s in %s (%s)",
            e,
            strategy,
            market.market_id,
            exc_info=True,
        )
        if config.raise_errors:
            raise


def call_process_raw_data(strategy, clk: str, publish_time: int, datum: dict) -> None:
    try:
        strategy.process_raw_data(clk, publish_time, datum)
    except FlumineException as e:
        logger.error(
            "FlumineException %s in %s",
            e,
            strategy,
            exc_info=True,
        )
    except Exception as e:
        logger.critical(
            "Unknown error %s in %s",
            e,
            strategy,
            exc_info=True,
        )
        if config.raise_errors:
            raise


def get_runner_book(
    market_book: MarketBook, selection_id: int, handicap=0
) -> Optional[RunnerBook]:
    """Returns runner book based on selection id."""
    for runner_book in market_book.runners:
        if (
            runner_book.selection_id == selection_id
            and runner_book.handicap == handicap
        ):
            return runner_book


def get_market_notes(market, selection_id: int) -> Optional[str]:
    """Returns a string of notes for a runner,
    currently 'back,lay,last_price_traded'
    """
    runner = get_runner_book(market.market_book, selection_id)
    if runner:
        return "%s,%s,%s" % (
            get_price(runner.ex.available_to_back, 0),
            get_price(runner.ex.available_to_lay, 0),
            runner.last_price_traded,
        )


def get_event_ids(markets: list, event_type_id: str) -> list:
    event_ids = []
    for market in markets:
        if not market.closed and market.event_type_id == event_type_id:
            event_ids.append(market.event_id)
    return list(set(event_ids))


def create_time(publish_time: int, id_: str) -> datetime.datetime:
    pt_datetime = datetime.datetime.utcfromtimestamp(publish_time / 1e3)
    event_id, start_time = id_.split(".")
    hour, minute = int(start_time[:2]), int(start_time[2:])
    return pt_datetime.replace(hour=hour, minute=minute, second=0, microsecond=0)<|MERGE_RESOLUTION|>--- conflicted
+++ resolved
@@ -8,20 +8,16 @@
 from pathlib import Path
 from typing import Optional, Tuple, Callable, Union
 from decimal import Decimal, ROUND_HALF_UP
-<<<<<<< HEAD
+
+from betfairlightweight.compat import json
 from betfairlightweight.resources import (
     MarketBook,
     MarketCatalogue,
+    MarketDefinition,
     RunnerBook,
     Race,
     CricketMatch,
 )
-=======
-from betfairlightweight.compat import json
-from betfairlightweight.resources.bettingresources import MarketBook, RunnerBook
-from betfairlightweight.resources.streamingresources import MarketDefinition
-
->>>>>>> 9c65ce90
 
 from . import config
 from .exceptions import FlumineException
